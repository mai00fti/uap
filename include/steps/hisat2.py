import sys
import os
from logging import getLogger
from abstract_step import AbstractStep

logger = getLogger('uap_logger')

class Hisat2(AbstractStep):
    '''
    HISAT2 is a fast and sensitive alignment program for mapping next-generation
    sequencing reads (both DNA and RNA) to a population of human genomes (as well
    as to a single reference genome).

    https://ccb.jhu.edu/software/hisat2/index.shtml
    '''

    def __init__(self, pipeline):

        super(Hisat2, self).__init__(pipeline)

        self.set_cores(6) # consider to adjust this default number

        self.add_connection('in/first_read')
        self.add_connection('in/second_read')
        self.add_connection('out/alignments')
        self.add_connection('out/un')
        self.add_connection('out/al')
#        self.add_connection('out/unconc')
#        self.add_connection('out/alconc')
        self.add_connection('out/summary')
        self.add_connection('out/met')
        self.add_connection('out/sam')
        self.add_connection('out/log')
        self.add_connection('out/err')

        self.require_tool('hisat2')

        # main settings
        self.add_option('ht2-idx', str, optional=False,
                        description="Index filename prefix (minus trailing .X.ht2).")
        # <m[1|2]> and <sam> are in and output files that are set by uap

        # Input:
        self.add_option('q', bool, optional=True, # -
                        description='query input files are FASTQ .fq/.fastq (default)')
        self.add_option('qseq', bool, optional=True,
                        description='query input files are in Illumina\'s qseq format')
        self.add_option('f', bool, optional=True, # -
                        description='query input files are (multi-)FASTA .fa/.mfa')
        self.add_option('r', bool, optional=True, # -
                        description='query input files are raw one-sequence-per-line')
        self.add_option('c', bool, optional=True, # - .. do we need this option?
                        description='<m1>, <m2>, <r> are sequences themselves, not files')
        self.add_option('skip', int, optional=True,
                        description='skip the first <int> reads/pairs in the input (none)')
        self.add_option('upto', int, optional=True,
                        description='stop after first <int> reads/pairs (no limit)')
        self.add_option('trim5', int, optional=True,
                        description='trim <int> bases from 5\'/left end of reads (0)')
        self.add_option('trim3', int, optional=True,
                        description='trim <int> bases from 3\'/right end of reads (0)')
        self.add_option('phred33', bool, optional=True,
                        description='qualities are Phred+33 (default)')
        self.add_option('phred64', bool, optional=True,
                        description='qualities are Phred+64')
        self.add_option('int-quals', bool, optional=True,
                        description='qualities encoded as space-delimited integers')

        # Alignment:
        self.add_option('n-ceil', str, optional=True,
                        description='func for max # non-A/C/G/Ts permitted in aln (L,0,0.15)')
        self.add_option('ignore-quals', bool, optional=True,
                        description='treat all quality values as 30 on Phred scale (off)')
        self.add_option('nofw', bool, optional=True,
                        description='do not align forward (original) version of read (off)')
        self.add_option('norc', bool, optional=True,
                        description='do not align reverse-complement version of read (off)')

        # Spliced Alignment:
        self.add_option('pen-cansplice', int, optional=True,
                        description='penalty for a canonical splice site (0)')
        self.add_option('pen-noncansplice', int, optional=True,
                        description='penalty for a non-canonical splice site (12)')
        self.add_option('pen-canintronlen', str, optional=True,
                        description='penalty for long introns (G,-8,1) with canonical splice sites')
        self.add_option('pen-noncanintronlen', str, optional=True,
                        description='penalty for long introns (G,-8,1) with noncanonical splice sites')
        self.add_option('min-intronlen', int, optional=True,
                        description='minimum intron length (20)')
        self.add_option('max-intronlen', int, optional=True,
                        description='maximum intron length (500000)')
        self.add_option('known-splicesite-infile', str, optional=True,
                        description='provide a list of known splice sites <path>')
        self.add_option('novel-splicesite-outfile', str, optional=True,
                        description='report a list of splice sites <path>')
        self.add_option('novel-splicesite-infile', str, optional=True,
                        description='provide a list of novel splice sites <path>')
        self.add_option('no-temp-splicesite', bool, optional=True,
                        description='disable the use of splice sites found')
        self.add_option('no-spliced-alignment', bool, optional=True,
                        description='disable spliced alignment')
        self.add_option('rna-strandness', str, optional=True,
                        choices=["unstranded", "FR", "RF"],
                        description='specify strand-specific information (unstranded)')
        self.add_option('tmo', bool, optional=True,
                        description='reports only those alignments within known transcriptome')
        self.add_option('dta', bool, optional=True,
                        description='reports alignments tailored for transcript assemblers')
        self.add_option('dta-cufflinks', bool, optional=True,
                        description='reports alignments tailored specifically for cufflinks')
        self.add_option('avoid-pseudogene', bool, optional=True,
                        description='tries to avoid aligning reads to pseudogenes (experimental'
                        'option).')
        self.add_option('no-templatelen-adjustment', bool, optional=True,
                        description='disables template length adjustment for RNA-seq reads')

        # Scoring:
        self.add_option('mp', str, optional=True,
                        description='max and min penalties for mismatch; '
                        'lower qual = lower penalty <6,2>')
        self.add_option('sp', str, optional=True,
                        description='max and min penalties for soft-clipping; '
                        'lower qual = lower penalty <2,1>')
        self.add_option('no-softclip', bool, optional=True,
                        description='no soft-clipping')
        self.add_option('np', int, optional=True,
                        description='penalty for non-A/C/G/Ts in read/ref (1)')
        self.add_option('rdg', str, optional=True,
                        description='read gap open, extend penalties (5,3)')
        self.add_option('rfg', str, optional=True,
                        description='--rfgreference gap open, extend penalties (5,3)')
        self.add_option('score-min', str, optional=True,
                        description='min acceptable alignment score w/r/t read length')

        # Reporting:
        self.add_option('k', int, optional=True, # -
                        description='(default: 5) report up to <int> alns per read')

        # Paired-end:
        self.add_option('minins', int, optional=True,
                        description='minimum fragment length (0), only valid with '
                        '--no-spliced-alignment')
        self.add_option('maxins', int, optional=True,
                        description='maximum fragment length (500), only valid with '
                        '--no-spliced-alignment')
        self.add_option('library_type', str, optional=True, # this must be parsed later!
                        choices=['fr','rf','ff'], default="fr",
                        description='-1, -2 mates align fw/rev, rev/fw, fw/fw (--fr)')
        self.add_option('no-mixed', bool, optional=True,
                        description='suppress unpaired alignments for paired reads')
        self.add_option('no-discordant', bool, optional=True,
                        description='suppress discordant alignments for paired reads')

        # Output: # consider these as uap output connections!

        # hisat output option time is enabled by uap

        # hisat output options un, al, unc-conc, al-conc, summary-file, new-summary, met-file get
        # paths specified by uap

        # hisat output options quiet, met-stderr, met, no-head, no-sq, omit-sec-seq are ignored,
        # since uap wants to log everything possible

        # Performance:
        self.add_option('offrate', int, optional=True,
                        description='override offrate of index; must be >= index\'s offrate')
        self.add_option('threads', int, optional=True,
                        description='number of alignment threads to launch (1)')
        self.add_option('reorder', bool, optional=True,
                        description='force SAM output order to match order of input reads')
        self.add_option('mm', bool, optional=True,
                        description='use memory-mapped I/O for index; many \'hisat2\'s can share')

        # Other:
        self.add_option('qc-filter', bool, optional=True,
                        description='filter out reads that are bad according to QSEQ filter')
        self.add_option('seed', int, optional=True,
                        description='seed for random number generator (0)')
        self.add_option('non-deterministic', bool, optional=True,
                        description='seed rand. gen. arbitrarily instead of using read attributes')
        self.add_option('remove-chrname', bool, optional=True,
                        description='remove \'chr\' from reference names in alignment')
        self.add_option('add-chrname', bool, optional=True,
                        description='add \'chr\' to reference names in alignment ')



        # Options for 'dd' and 'pigz':
        self.add_option('dd-blocksize', str, optional = True, default = "2M")
        self.add_option('pigz-blocksize', str, optional = True, default = "2048")

    def runs(self, run_ids_connections_files):

        options = ['q', 'f', 'r', 'c', 'k']

        set_options = [option for option in options if \
                       self.is_option_set_in_config(option)]

        option_list = list()

        for option in set_options:
            if isinstance(self.get_option(option), bool):
                if self.get_option(option):
                    option_list.append('-%s' % option)
            else:
                option_list.append('-%s' % option)
                option_list.append(str(self.get_option(option)))

        options = ['qseq', 'skip', 'upto', 'trim5', 'trim3', 'phred33', 'phred64',
                   'int-quals', 'n-ceil', 'ignore-quals', 'nofw', 'norc', 'pen-cansplice', 'pen-noncansplice',
                   'pen-canintronlen', 'pen-noncanintronlen', 'min-intronlen', 'max-intronlen',
                   'known-splicesite-infile', 'novel-splicesite-outfile', 'novel-splicesite-infile',
                   'no-temp-splicesite', 'no-spliced-alignment', 'rna-strandness', 'tmo', 'dta',
                   'dta-cufflinks', 'avoid-pseudogene', 'no-templatelen-adjustment', 'mp', 'sp', 'no-softclip',
                   'np', 'rdg', 'rfg', 'score-min', 'minins', 'maxins', 'no-mixed',
                   'no-discordant', 'offrate', 'threads', 'reorder', 'mm', 'qc-filter', 'seed',
                   'non-deterministic', 'remove-chrname', 'add-chrname']

        set_options = [option for option in options if \
                       self.is_option_set_in_config(option)]

        for option in set_options:
            if isinstance(self.get_option(option), bool):
                if self.get_option(option):
                    option_list.append('--%s' % option)
            else:
                option_list.append('--%s' % option)
                option_list.append(str(self.get_option(option)))

        read_types = {'first_read': '_R1', 'second_read': '_R2'}

        # adjust cores to usr set number i.a.
        if 'threads' not in set_options:
            option_list.append('--threads')
            option_list.append(str(self.get_cores()))
        else:
            self.set_cores(self.get_option('threads'))

        # treat option library_type
        lt = self.get_option('library_type')
        option_list.append('--%s' % lt)

        # enable wallclock
        option_list.append('--time')


        for run_id in run_ids_connections_files.keys():

            with self.declare_run(run_id) as run:

                # Get list of files for first/second read
                fr_input = run_ids_connections_files[run_id]['in/first_read']
                sr_input = run_ids_connections_files[run_id]['in/second_read']

                input_paths = [ y for x in [fr_input, sr_input] \
                               for y in x if y != None ]

                # Do we have paired end data?
                # Do we need this information? It's implemented in library type, no?
                is_paired_end = True
                if sr_input == [None]:
                    is_paired_end = False

                with run.new_exec_group() as exec_group:

                    #  hisat2 [options]* -x <ht2-idx> {-1 <m1> -2 <m2> | -U <r>} [-S <sam>]
                    hisat2 = [self.get_tool('hisat2')]
                    hisat2.extend(option_list)

                    # outfiles that contain other information
                    un_outfile = run.add_output_file('un',
                                                     '%s-hisat2-unpaired_unaligned.fastq' % run_id,
                                                     input_paths)
                    al_outfile = run.add_output_file('al',
                                                     '%s-hisat2-unpaired_aligned.fastq' % run_id,
                                                     input_paths)
                    #un_conc_outfile = run.add_output_file('unconc',
                    #                                 '%s-hisat2-paired_unconcordantly.fastq.gz' % run_id,
                    #                                 input_paths)
                    #al_conc_outfile = run.add_output_file('alconc',
                    #                                 '%s-hisat2-paired_concordantly.fastq.gz' % run_id,
                    #                                 input_paths)
                    summary_outfile = run.add_output_file('summary',
                                                     '%s-hisat2-summary.txt' % run_id,
                                                     input_paths)
                    met_outfile = run.add_output_file('met',
                                                     '%s-hisat2-metrics.txt' % run_id,
                                                     input_paths)
                    hisat2.extend(['--un-gz', un_outfile,
                                   '--al-gz', al_outfile,
                                   '--summary-file', summary_outfile, '--new-summary',
                                   '--met-file', met_outfile])

                    # main input options
<<<<<<< HEAD

                    hisat2.extend(['-x', self.get_option('ht2-idx')])

                    if is_paired_end:
                        hisat2.extend(['-1', fr_input[0],
                                       '-2', sr_input[0]])
=======
                    hisat2.extend(['-x', self.get_option('ht2-idx')])
                    if is_paired_end:
                        hisat2.extend(['-1', fr_input[0], '-2', sr_input[0]])
>>>>>>> cc639df9
                    else:
                        hisat2.extend(['-U', fr_input[0]])

                    # main output options
                    sam_outfile = run.add_output_file('alignments',
                                                      '%s-hisat2-results.sam' % run_id,
                                                      input_paths)
                    hisat2.extend(['-S', sam_outfile])

                    # log files
                    ## wall clock and other info is provided here
                    log_outfile = run.add_output_file('log',
                                                      '%s-hisat2-stdout.txt' % run_id,
                                                      input_paths)
                    ## let's see what's provided here
                    err_outfile = run.add_output_file('err',
                                                      '%s-hisat2-stderr.txt' % run_id,
                                                      input_paths)

                    exec_group.add_command(hisat2,
                                           stdout_path = log_outfile,
                                           stderr_path = err_outfile)<|MERGE_RESOLUTION|>--- conflicted
+++ resolved
@@ -292,18 +292,11 @@
                                    '--met-file', met_outfile])
 
                     # main input options
-<<<<<<< HEAD
-
                     hisat2.extend(['-x', self.get_option('ht2-idx')])
 
                     if is_paired_end:
                         hisat2.extend(['-1', fr_input[0],
                                        '-2', sr_input[0]])
-=======
-                    hisat2.extend(['-x', self.get_option('ht2-idx')])
-                    if is_paired_end:
-                        hisat2.extend(['-1', fr_input[0], '-2', sr_input[0]])
->>>>>>> cc639df9
                     else:
                         hisat2.extend(['-U', fr_input[0]])
 
