--- conflicted
+++ resolved
@@ -76,7 +76,6 @@
         cufflinks_out_path = self.get_temporary_path('cufflinks-out')
         
         with process_pool.ProcessPool(self) as pool:
-<<<<<<< HEAD
             with pool.Pipeline(pool) as pipeline:
 
                 cores = str(self.get_cores())
@@ -101,18 +100,6 @@
                 log_stderr = run.get_single_output_file_for_annotation('log_stderr')
                 print log_stderr
           
-=======
-            
-            cufflinks = [
-                self.tool('cufflinks'),
-                '-o', cufflinks_out_path,
-                '-p', '6',
-                "--library-type=%s" % self.option('library_type')
-            ]
-            
-            if 'use_mask' in run_info['info']:
-                cufflinks.extend(['--mask-file', run_info['info']['use_mask']])
->>>>>>> e9f87ddc
             
             cufflinks.append(run_info['info']['in-alignments'])
 
