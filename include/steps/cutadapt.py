import sys
import os
import re
from logging import getLogger
from abstract_step import AbstractStep

logger=getLogger('uap_logger')

class Cutadapt(AbstractStep):
    '''
    Cutadapt finds and removes adapter sequences, primers, poly-A tails and
    other types of unwanted sequence from your high-throughput sequencing reads.

    https://cutadapt.readthedocs.org/en/stable/


    '''
    
    def __init__(self, pipeline):
        super(Cutadapt, self).__init__(pipeline)
        
        self.set_cores(4)
        
        self.add_connection('in/first_read')
        self.add_connection('in/second_read')
        self.add_connection('out/first_read')
        self.add_connection('out/second_read')
        self.add_connection('out/log_first_read')
        self.add_connection('out/log_second_read')
        
        self.require_tool('cat')
        self.require_tool('cutadapt')
        self.require_tool('dd')
        self.require_tool('fix_qnames')
        self.require_tool('mkfifo')
        self.require_tool('pigz')

        # Options for cutadapt
        self.add_option('adapter-type', str, optional = True, default='-a',
                        choices=['-a', '-g', '-b'],
                        description="a: 3' adapter, b: 3' or 5' adapter, g: 5' adapter")
        self.add_option('adapter-R1', str, optional = True,
                        description="Adapter sequence to be clipped off of the"
                        "first read.")
        self.add_option('adapter-R2', str, optional = True,
                        description="Adapter sequence to be clipped off of the"
                        "second read")
        self.add_option('adapter-file', str, optional = True,
                        description="File containing adapter sequences to be "
                        "clipped off of the reads.")
        self.add_option('use_reverse_complement', bool, default = False,
                        description="The reverse complement of adapter "
                        "sequences 'adapter-R1' and 'adapter-R2' are used for "
                        "adapter clipping.")
        self.add_option('fix_qnames', bool, default = False,
                        description="If set to true, only the leftmost string "
                        "without spaces of the QNAME field of the FASTQ data is "
                        "kept. This might be necessary for downstream analysis.")

        # [Options for 'dd':]
        self.add_option('dd-blocksize', str, optional = True, default = "2M")
<<<<<<< HEAD
=======
        self.add_option('pigz-blocksize', str, optional = True, default = "2048")
>>>>>>> ec408550

    def runs(self, run_ids_connections_files):

        ## Make sure the adapter type is one of -a, -b or -g 
        if self.is_option_set_in_config('adapter-type'):
            if not self.get_option('adapter-type') in set(['-a','-b','-g']):
                logger.error("Option 'adapter-type' must be either '-a', "
                             "'-b', or '-g'!")
                sys.exit(1)

        read_types = {'first_read': 'R1', 'second_read': 'R2'}
        paired_end_info = dict()
        for run_id in run_ids_connections_files.keys():
            with self.declare_run(run_id) as run:
                for read in read_types:                
                    connection = 'in/%s' % read
                    input_paths = run_ids_connections_files[run_id][connection]
                    if input_paths == [None]:
                        run.add_empty_output_connection("%s" % read)
                        run.add_empty_output_connection("log_%s" % read)
                    else:
                        # make sure that adapter-R1/adapter-R2 or adapter-file are
                        # correctly set 
                        # this kind of mutual exclusive option checking is a bit 
                        # tedious, so we do it here.
                        if read == 'second_read':
                            if ( not self.is_option_set_in_config('adapter-R2') and 
                                 not self.is_option_set_in_config('adapter-file') ):
                                logger.error(
                                    "Option 'adapter-R2' or 'adapter-file' "
                                    "required because sample %s is paired end!"
                                    % run_id)
                                sys.exit(1)
                                
                        if ( self.is_option_set_in_config('adapter-file') and
                             self.is_option_set_in_config('adapter-R1') ):
                            logger.error(
                                "Option 'adapter-R1' and 'adapter-file' "
                                "are both set but are mutually exclusive!")
                            sys.exit(1)
                        if ( not self.is_option_set_in_config('adapter-file') and
                             not self.is_option_set_in_config('adapter-R1') ):
                            logger.error(
                                "Option 'adapter-R1' or 'adapter-file' "
                                "required to call cutadapt for sample %s!"
                                % run_id)
                            sys.exit(1)
                        temp_fifos = list()
                        exec_group = run.new_exec_group()
                        for input_path in input_paths:
                            # 1. Create temporary fifo for every input file
                            temp_fifo = run.add_temporary_file(
                                "fifo-%s" % os.path.basename(input_path) )
                            temp_fifos.append(temp_fifo)
                            mkfifo = [self.get_tool('mkfifo'), temp_fifo]
                            exec_group.add_command(mkfifo)
                            # 2. Output files to fifo
                            if input_path.endswith('fastq.gz'):
                                with exec_group.add_pipeline() as pigz_pipe:
                                    # 2.1 command: Read file in 4MB chunks
                                    dd_in = [
                                        self.get_tool('dd'),
                                        'ibs=%s' %
                                        self.get_option('dd-blocksize'),
                                        'if=%s' % input_path
                                    ]
                                    # 2.2 command: Uncompress file to fifo
                                    pigz = [self.get_tool('pigz'),
                                            '--decompress',
<<<<<<< HEAD
                                            '--stdout',
                                            '--processes', str(self.get_cores())]
=======
                                            '--processes', str(self.get_cores()),
                                            '--blocksize', self.get_option('pigz-blocksize'),
                                            '--stdout']
>>>>>>> ec408550
                                    # 2.3 command: Write file in 4MB chunks to 
                                    #              fifo
                                    dd_out = [
                                        self.get_tool('dd'),
                                        'obs=%s' %
                                        self.get_option('dd-blocksize'),
                                        'of=%s' % temp_fifo
                                    ]

                                    pigz_pipe.add_command(dd_in)
                                    pigz_pipe.add_command(pigz)
                                    pigz_pipe.add_command(dd_out)

                            elif input_path.endswith('fastq'):
                                # 2.1 command: Read file in 4MB chunks and
                                #              write to fifo in 4MB chunks
                                dd_in = [
                                    self.get_tool('dd'),
                                    'bs=%s' % self.get_option('dd-blocksize'),
                                    'if=%s' % input_path,
                                    'of=%s' % temp_fifo
                                ]
                                exec_group.add_command(dd_in)
                            else:
                                logger.error("File %s does not end with any "
                                             "expected suffix (fastq.gz or "
                                             "fastq). Please fix that issue.")
                                sys.exit(1)
                        # 3. Read data from fifos
                        with exec_group.add_pipeline() as cutadapt_pipe:
                            # 3.1 command: Read from ALL fifos
                            cat = [self.get_tool('cat')]
                            cat.extend(temp_fifos)
                            cutadapt_pipe.add_command(cat)
                            # 3.2 command: Fix qnames if user wants us to
                            if self.get_option('fix_qnames') == True:
                                fix_qnames = [self.get_tool('fix_qnames')]
                                cutadapt_pipe.add_command(fix_qnames)

                            # Let's get the correct adapter sequences or
                            # adapter sequence fasta file 
                            adapter = None
                            # Do we have adapter sequences as input?
                            if self.is_option_set_in_config('adapter-%s' \
                                                            % read_types[read]):
                                # Get adapter sequence 
                                adapter = self.get_option(
                                    'adapter-%s' % read_types[read])
                            
                                # add index to adapter sequence if necessary
                                if '((INDEX))' in adapter:
                                    index = self.find_upstream_info_for_input_paths(
                                        input_paths,
                                        'index-%s' % read_types[read])
                                    adapter = adapter.replace('((INDEX))', index)
                            
                                # create reverse complement if necessary
                                if self.get_option('use_reverse_complement'):
                                    complements = string.maketrans('acgtACGT',
                                                                   'tgcaTGCA')
                                    adapter = adapter.translate(complements)[::-1]
                                
                                # make sure the adapter is looking good
                                if re.search('^[ACGT]+$', adapter) == None:
                                    logger.error("Unable to come up with a "
                                                 "legit-looking adapter: %s"
                                                 % adapter)
                                    sys.exit(1)
                            # Or do we have a adapter sequence fasta file?
                            elif self.is_option_set_in_config('adapter-file'):
                                adapter = "file:" + self.get_option(
                                    'adapter-file')
                                if not os.path.exists(
                                        self.get_option('adapter-file')):
                                    logger.error(
                                        "File %s containing adapter sequences "
                                        "does not exist."
                                        % self.get_option('adapter-file'))
                                    sys.exit(1)


                            # 3.3 command: Clip adapters
                            cutadapt = [self.get_tool('cutadapt'), 
                                        self.get_option('adapter-type'), 
                                        adapter, '-']
                            cutadapt_log_file = run.add_output_file(
                                    'log_%s' % read,
                                    '%s-cutadapt-%s-log.txt'
                                    % (run_id, read_types[read]),
                                    input_paths)
                            # 3.4 command: Compress output
                            pigz = [self.get_tool('pigz'),
<<<<<<< HEAD
                                     '--blocksize', self.get_option('dd-blocksize'),
                                     '--processes', str(self.get_cores()),
                                     '--stdout']
=======
                                    '--processes', str(self.get_cores()),
                                    '--blocksize', self.get_option('pigz-blocksize'),
                                    '--stdout']
>>>>>>> ec408550
                            # 3.5 command: Write to output file in 4MB chunks
                            clipped_fastq_file = run.add_output_file(
                                "%s" % read,
                                "%s_%s.fastq.gz" %
                                (run_id, read_types[read]),
                                input_paths)

                            dd = [
                                self.get_tool('dd'),
                                'obs=%s' % self.get_option('dd-blocksize'),
                                'of=%s' % clipped_fastq_file
                            ]

                            cutadapt_pipe.add_command(cutadapt,
                                                      stderr_path =\
                                                      cutadapt_log_file)
                            cutadapt_pipe.add_command(pigz)
                            cutadapt_pipe.add_command(dd)<|MERGE_RESOLUTION|>--- conflicted
+++ resolved
@@ -59,10 +59,7 @@
 
         # [Options for 'dd':]
         self.add_option('dd-blocksize', str, optional = True, default = "2M")
-<<<<<<< HEAD
-=======
         self.add_option('pigz-blocksize', str, optional = True, default = "2048")
->>>>>>> ec408550
 
     def runs(self, run_ids_connections_files):
 
@@ -132,14 +129,9 @@
                                     # 2.2 command: Uncompress file to fifo
                                     pigz = [self.get_tool('pigz'),
                                             '--decompress',
-<<<<<<< HEAD
-                                            '--stdout',
-                                            '--processes', str(self.get_cores())]
-=======
                                             '--processes', str(self.get_cores()),
                                             '--blocksize', self.get_option('pigz-blocksize'),
                                             '--stdout']
->>>>>>> ec408550
                                     # 2.3 command: Write file in 4MB chunks to 
                                     #              fifo
                                     dd_out = [
@@ -232,15 +224,9 @@
                                     input_paths)
                             # 3.4 command: Compress output
                             pigz = [self.get_tool('pigz'),
-<<<<<<< HEAD
-                                     '--blocksize', self.get_option('dd-blocksize'),
-                                     '--processes', str(self.get_cores()),
-                                     '--stdout']
-=======
                                     '--processes', str(self.get_cores()),
                                     '--blocksize', self.get_option('pigz-blocksize'),
                                     '--stdout']
->>>>>>> ec408550
                             # 3.5 command: Write to output file in 4MB chunks
                             clipped_fastq_file = run.add_output_file(
                                 "%s" % read,
