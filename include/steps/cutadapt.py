import sys
import os
import re
from logging import getLogger
from abstract_step import AbstractStep

logger=getLogger('uap_logger')

class Cutadapt(AbstractStep):
    '''
    Cutadapt finds and removes adapter sequences, primers, poly-A tails and
    other types of unwanted sequence from your high-throughput sequencing reads.

    https://cutadapt.readthedocs.org/en/stable/

    This step wraps release: cutadpat 1.5

    '''

    def __init__(self, pipeline):
        super(Cutadapt, self).__init__(pipeline)

        self.set_cores(4)

        self.add_connection('in/first_read')
        self.add_connection('in/second_read')
        self.add_connection('out/first_read')
        self.add_connection('out/second_read')
        self.add_connection('out/log_first_read')
        self.add_connection('out/log_second_read')

<<<<<<< HEAD
=======
        # Step was tested for cat (GNU coreutils) release 8.25
>>>>>>> 17d14d2e
        self.require_tool('cat')
        # Step was tested for cutadapt release 1.16
        self.require_tool('cutadapt')
        # Step was tested for dd (coreutils) release 8.25
        self.require_tool('dd')
        self.require_tool('fix_qnames')
        # Step was tested for mkfifo (GNU coreutils) release 8.25
        self.require_tool('mkfifo')
        # Step was tested for pigz release 2.3.1
        self.require_tool('pigz')

        # Options for cutadapt
        # 1. cutadapt Options that influence how the adapters are found:
        self.add_option("adapter-type", str, optional = True, default='-a',
                        choices=['-a', '-g', '-b'],
                        description="The type of the adapter that has been used "
                        "for sequencing. a: adapter ligated to the 3' end; "
                        "b: adapter ligated to the 3' or 5' end (If the adapter "
                        "is found within the read or overlapping the 3' end of "
                        "the read, the behavior is the same as for the -a value. "
                        "If the adapter overlaps the 5' end (beginning of the read), "
                        "the initial portion of the read matching the adapter is "
                        "trimmed, but anything that follows is kept.); g: adapter "
                        "ligated to the 5' end (If the adapter sequence starts with "
                        "the character '^',  the adapter is 'anchored'. An anchored "
                        "adapter must appear in its entirety at the 5' end of the "
                        "read (it is a prefix of the read). A non-anchored adapter "
                        "may appear partially at the 5' end, or it may occur within "
                        "the read. If it is found within a read, the sequence "
                        "preceding the adapter is also trimmed. In all cases, the "
                        "adapter itself is trimmed).")
        self.add_option("adapter-R1", str, optional = True,
                        description="Adapter sequence to be clipped off of the"
                        "first read.")
        self.add_option("adapter-R2", str, optional = True,
                        description="Adapter sequence to be clipped off of the"
                        "second read")
        self.add_option("adapter-file", str, optional = True,
                        description="File containing adapter sequences to be "
                        "clipped off of the reads.")
        self.add_option("use_reverse_complement", bool, default = False,
                        description="The reverse complement of adapter "
                        "sequences 'adapter-R1' and 'adapter-R2' are used for "
                        "adapter clipping.")
        self.add_option("error-rate", float, default=0.1, optional=True,
                        description="Maximum allowed error rate (no. of errors divided "
                        "by the length of the matching region) (default: 0.1)")
        self.add_option("no-indels", bool, default=False, optional=True,
                        description="Do not allow indels in the alignments, that is, "
                        "allow only mismatches. This option is currently only "
                        "supported for anchored 5' adapters (adapter-type: \"-g\" and "
                        "adapter-R[1|2]: \"^ADAPTER\") (default: both mismatches and "
                        "indels are allowed)")
        self.add_option("times", int, default=1, optional=True,
                        description="Try to remove adapters at most COUNT times. "
                        "Useful when an adapter gets appended multiple times (default: 1).")
        self.add_option("overlap", int, default=3, optional=True,
                        description="Minimum overlap length. If the overlap between the "
                        "read and the adapter is shorter than LENGTH, the read is not "
                        "modified. This reduces the no. of bases trimmed purely due to "
                        "short random adapter matches (default: 3).")
        self.add_option("match-read-wildcards", bool, default=False, optional=True,
                        description="Allow 'N's in the read as matches to the adapter "
                        "(default: False).")

        # 2. cutadapt Options for filtering of processed reads:
        self.add_option("discard-trimmed", bool, default=False, optional=True,
                        description="Discard reads that contain the adapter instead of "
                        "trimming them. Also use -O in order to avoid throwing away too "
                        "many randomly matching reads!")
        self.add_option("discard-untrimmed", bool, default=False, optional=True,
                        description="Discard reads that do not contain the adapter.")
        self.add_option("minimum-length", int, default=0, optional=True,
                        description="Discard trimmed reads that are shorter than LENGTH. "
                        "Reads that are too short even before adapter removal are also "
                        "discarded. In colorspace, an initial primer is not counted "
                        "(default: 0).")
        self.add_option("maximum-length", int, optional=True,
                        description="Discard trimmed reads that are longer than LENGTH. "
                        "Reads that are too long even before adapter removal are also "
                        "discarded. In colorspace, an initial primer is not counted "
                        "(default: no limit).")
        self.add_option("no-trim", bool, default=False, optional=True,
                        description="Match and redirect reads to output/untrimmed-output as
                        usual, but don't remove the adapters. (Default: False)")
        self.add_option("mask-adapter", bool, default=False, optional=True,
                        description="Mask with 'N' adapter bases instead of trim (default:
                        False)")

        # 3. cutadapt Options that influence what gets output to where:
        # options: [--quiet, --output, --paired-output, --info-file, --rest-file,
        #           --wildcard-file, --too-short-output, --too-long-output,
        #           --untrimmed-output, --untrimmed-paired-output]
        # are handled by uap and not accessible to the user

        # 4. cutadapt Additional modifications to the reads:
        self.add_option("cut", int, default=0, optional=True,
                        description="Remove bases from the beginning or end of each read. "
                        "If LENGTH is positive, the bases are removed from the beginning "
                        "of each read. If LENGTH is negative, the bases are removed from "
                        "the end of each read.")
        self.add_option("quality-cutoff", int, default=0, optional=True,
                        description="Trim low-quality ends from reads before adapter "
                        "removal. The algorithm is the same as the one used by  BWA "
                        "(Subtract CUTOFF from all qualities; compute partial sums from "
                        "all indices to the end of the sequence; cut sequence at the index "
                        "at which the sum is minimal) (default: 0)")
        self.add_option("quality-base", int, default=33, optional=True, choices = [33,64],
                        description="Assume that quality values are encoded as ascii "
                        "(quality + QUALITY_BASE). The default (33) is usually correct, "
                        "except for reads produced by some versions of the Illumina "
                        "pipeline, where this should be set to 64. (Default: 33)")
        self.add_option("prefix", str, default="", optional=True,
                        description="Add this prefix to read names")
        self.add_option("suffix", str, default="", optional=True,
                        description="Add this suffix to read names")
        self.add_option("strip-suffix", str, default="", optional=True,
                        description="Remove this suffix from read names if present. "
                        "Can be given multiple times.")
        self.add_option("colospace", bool, default=False, optional=True,
                        description="Colorspace mode: Also trim the color that is "
                        "adjacent to the found adapter.")
        self.add_option("double-encode", bool, default=False, optional=True,
                        description="When in color space, double-encode colors (map "
                        "0,1,2,3,4 to A,C,G,T,N).")
        self.add_option("trim-primer", bool, default=False, optional=True,
                        description="When in color space, trim primer base and the first "
                        "color (which is the transition to the first nucleotide)")
        self.add_option("strip-f3", bool, default=False, optional=True,
                        description="For color space: Strip the _F3 suffix of read names")
        self.add_option("maq", bool, default=False, optional=True,
                        description="MAQ-compatible color space output. This enables "
                        "colorspace, double-encode, trim-primer, strip-f3 and suffix:'/1'.")
        self.add_option("bwa", bool, default=False, optional=True,
                        description="BWA-compatible color space output. This enables "
                        "colorspace, double-encode, trim-primer, strip-f3 and suffix:'/1'.")
        self.add_option("length-tag", str, optional=True,
                        description="Search for TAG followed by a decimal number in the "
                        "name of the read (description/comment field of the FASTA or "
                        "FASTQ file). Replace the decimal number with the correct length "
                        "of the trimmed read. For example, use --length-tag 'length=' to "
                        "correct fields like 'length=123'.")
        self.add_option("no-zero-cap", bool, default=False, optional=True,
                        description="Do not change negative quality values to zero. "
                        "Colorspace quality values of -1 would appear as spaces in the "
                        "output FASTQ file. Since many tools have problems with that, "
                        "negative qualities are converted to zero when trimming colorspace "
                        "data. Use this option to keep negative qualities.")
        self.add_option("zero-cap", bool, default=True, optional=True,
                        description="Change negative quality values to zero. This is "
                        "enabled by default when -c/--colorspace is also enabled. Use "
                        "the above option to disable it.")

        # 5. other non-cutadapt options
        self.add_option('fix_qnames', bool, default = False,
                        description="If set to true, only the leftmost string "
                        "without spaces of the QNAME field of the FASTQ data is "
                        "kept. This might be necessary for downstream analysis.")

        self.add_option('dd-blocksize', str, optional = True, default = "2M")
        self.add_option('pigz-blocksize', str, optional = True, default = "2048")

    def runs(self, run_ids_connections_files):

        read_types = {'first_read': 'R1', 'second_read': 'R2'}

        paired_end_info = dict()

        options = ["error-rate", "no-indels", "times",
                   "overlap", "match-read-wildcards", "discard-trimmed",
                   "discard-untrimmed", "minimum-length", "maximum-length",
                   "no-trim", "mask-adapter", "cut", "quality-cutoff", "quality-base",
                   "prefix", "suffix", "strip-suffix", "colospace", "double-encode",
                   "trim-primer", "strip-f3", "maq", "bwa", "length-tag", "no-zero-cap",
                   "zero-cap"]

        set_options = [option for option in options if \
                       self.is_option_set_in_config(option)]

        option_list = list()
        for option in set_options:
            if isinstance(self.get_option(option), bool):
                if self.get_option(option):
                    option_list.append('--%s' % option)
            else:
                option_list.append('--%s' % option)
                option_list.append(str(self.get_option(option)))


        for run_id in run_ids_connections_files.keys():
            with self.declare_run(run_id) as run:
                for read in read_types:
                    connection = 'in/%s' % read
                    input_paths = run_ids_connections_files[run_id][connection]
                    if input_paths == [None]:
                        run.add_empty_output_connection("%s" % read)
                        run.add_empty_output_connection("log_%s" % read)
                    else:
                        # make sure that adapter-R1/adapter-R2 or adapter-file are
                        # correctly set
                        # this kind of mutual exclusive option checking is a bit
                        # tedious, so we do it here.
                        if read == 'second_read':
                            if ( not self.is_option_set_in_config('adapter-R2') and
                                 not self.is_option_set_in_config('adapter-file') ):
                                logger.error(
                                    "Option 'adapter-R2' or 'adapter-file' "
                                    "required because sample %s is paired end!"
                                    % run_id)
                                sys.exit(1)

                        if ( self.is_option_set_in_config('adapter-file') and
                             self.is_option_set_in_config('adapter-R1') ):
                            logger.error(
                                "Option 'adapter-R1' and 'adapter-file' "
                                "are both set but are mutually exclusive!")
                            sys.exit(1)
                        if ( not self.is_option_set_in_config('adapter-file') and
                             not self.is_option_set_in_config('adapter-R1') ):
                            logger.error(
                                "Option 'adapter-R1' or 'adapter-file' "
                                "required to call cutadapt for sample %s!"
                                % run_id)
                            sys.exit(1)
                        temp_fifos = list()
                        exec_group = run.new_exec_group()
                        for input_path in input_paths:
                            # 1. Create temporary fifo for every input file
                            temp_fifo = run.add_temporary_file(
                                "fifo-%s" % os.path.basename(input_path) )
                            temp_fifos.append(temp_fifo)
                            mkfifo = [self.get_tool('mkfifo'), temp_fifo]
                            exec_group.add_command(mkfifo)
                            # 2. Output files to fifo
                            if input_path.endswith('fastq.gz'):
                                with exec_group.add_pipeline() as pigz_pipe:
                                    # 2.1 command: Read file in 4MB chunks
                                    dd_in = [
                                        self.get_tool('dd'),
                                        'ibs=%s' %
                                        self.get_option('dd-blocksize'),
                                        'if=%s' % input_path
                                    ]
                                    # 2.2 command: Uncompress file to fifo
                                    pigz = [self.get_tool('pigz'),
                                            '--decompress',
                                            '--processes', str(self.get_cores()),
                                            '--blocksize', self.get_option('pigz-blocksize'),
                                            '--stdout']
                                    # 2.3 command: Write file in 4MB chunks to
                                    #              fifo
                                    dd_out = [
                                        self.get_tool('dd'),
                                        'obs=%s' %
                                        self.get_option('dd-blocksize'),
                                        'of=%s' % temp_fifo
                                    ]

                                    pigz_pipe.add_command(dd_in)
                                    pigz_pipe.add_command(pigz)
                                    pigz_pipe.add_command(dd_out)

                            elif input_path.endswith('fastq'):
                                # 2.1 command: Read file in 4MB chunks and
                                #              write to fifo in 4MB chunks
                                dd_in = [
                                    self.get_tool('dd'),
                                    'bs=%s' % self.get_option('dd-blocksize'),
                                    'if=%s' % input_path,
                                    'of=%s' % temp_fifo
                                ]
                                exec_group.add_command(dd_in)
                            else:
                                logger.error("File %s does not end with any "
                                             "expected suffix (fastq.gz or "
                                             "fastq). Please fix that issue.")
                                sys.exit(1)
                        # 3. Read data from fifos
                        with exec_group.add_pipeline() as cutadapt_pipe:
                            # 3.1 command: Read from ALL fifos
                            cat = [self.get_tool('cat')]
                            cat.extend(temp_fifos)
                            cutadapt_pipe.add_command(cat)

                            # 3.2 command: Fix qnames if user wants us to
                            if self.get_option('fix_qnames') == True:
                                fix_qnames = [self.get_tool('fix_qnames')]
                                cutadapt_pipe.add_command(fix_qnames)

                            # Let's get the correct adapter sequences or
                            # adapter sequence fasta file
                            adapter = None
                            # Do we have adapter sequences as input?
                            if self.is_option_set_in_config('adapter-%s' \
                                                            % read_types[read]):
                                # Get adapter sequence
                                adapter = self.get_option(
                                    'adapter-%s' % read_types[read])

                                # add index to adapter sequence if necessary
                                if '((INDEX))' in adapter:
                                    index = self.find_upstream_info_for_input_paths(
                                        input_paths,
                                        'index-%s' % read_types[read])
                                    adapter = adapter.replace('((INDEX))', index)

                                # create reverse complement if necessary
                                if self.get_option('use_reverse_complement'):
                                    complements = string.maketrans('acgtACGT',
                                                                   'tgcaTGCA')
                                    adapter = adapter.translate(complements)[::-1]

                                # make sure the adapter is looking good
                                if re.search('^[ACGT]+$', adapter) == None:
                                    logger.error("Unable to come up with a "
                                                 "legit-looking adapter: %s"
                                                 % adapter)
                                    sys.exit(1)
                            # Or do we have a adapter sequence fasta file?
                            elif self.is_option_set_in_config('adapter-file'):
                                adapter = "file:" + self.get_option(
                                    'adapter-file')
                                if not os.path.exists(
                                        self.get_option('adapter-file')):
                                    logger.error(
                                        "File %s containing adapter sequences "
                                        "does not exist."
                                        % self.get_option('adapter-file'))
                                    sys.exit(1)


                            # 3.3 command: Clip adapters
                            cutadapt = [self.get_tool('cutadapt'),
                                        self.get_option('adapter-type'),
                                        adapter, '-']
                            cutadapt.extend(option_list)

                            cutadapt_log_file = run.add_output_file(
                                    'log_%s' % read,
                                    '%s-cutadapt-%s-log.txt'
                                    % (run_id, read_types[read]),
                                    input_paths)

                            # 3.4 command: Compress output
                            pigz = [self.get_tool('pigz'),
                                    '--processes', str(self.get_cores()),
                                    '--blocksize', self.get_option('pigz-blocksize'),
                                    '--stdout']
                            # 3.5 command: Write to output file in 4MB chunks
                            clipped_fastq_file = run.add_output_file(
                                "%s" % read,
                                "%s_%s.fastq.gz" %
                                (run_id, read_types[read]),
                                input_paths)

                            dd = [
                                self.get_tool('dd'),
                                'obs=%s' % self.get_option('dd-blocksize'),
                                'of=%s' % clipped_fastq_file
                            ]

                            cutadapt_pipe.add_command(cutadapt,
                                                      stderr_path =\
                                                      cutadapt_log_file)
                            cutadapt_pipe.add_command(pigz)
                            cutadapt_pipe.add_command(dd)<|MERGE_RESOLUTION|>--- conflicted
+++ resolved
@@ -29,10 +29,7 @@
         self.add_connection('out/log_first_read')
         self.add_connection('out/log_second_read')
 
-<<<<<<< HEAD
-=======
         # Step was tested for cat (GNU coreutils) release 8.25
->>>>>>> 17d14d2e
         self.require_tool('cat')
         # Step was tested for cutadapt release 1.16
         self.require_tool('cutadapt')
