--- conflicted
+++ resolved
@@ -52,12 +52,8 @@
     PING_RENEW = 30
     VOLATILE_SUFFIX = '.volatile.placeholder.yaml'
     UNDERSCORE_OPTIONS = ['_depends', '_volatile', '_BREAK', '_connect',
-<<<<<<< HEAD
-                          '_cluster_runtime', '_cluster_memory', '_job_quota']
-=======
                           '_cluster_submit_options', '_cluster_pre_job_command',
                           '_cluster_post_job_command', '_cluster_job_quota']
->>>>>>> 5f673ad7
     
     states = misc.Enum(['DEFAULT', 'DECLARING', 'EXECUTING'])
 
@@ -240,16 +236,6 @@
                 
         if not '_volatile' in self._options:
             self._options['_volatile'] = False
-<<<<<<< HEAD
-        if not '_cluster_runtime' in self._options:
-            self._options['_cluster_runtime'] = '96:00:00'
-        if not '_cluster_memory' in self._options:
-            self._options['_cluster_memory'] = '8G'
-    
-        if not '_job_quota' in self._options:
-            self._options['_job_quota'] = self._pipeline.config['default_job_quota']
-=======
->>>>>>> 5f673ad7
 
         for i in ['_cluster_submit_options', '_cluster_pre_job_command',
                        '_cluster_post_job_command', '_cluster_job_quota']:
