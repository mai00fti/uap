--- conflicted
+++ resolved
@@ -276,29 +276,6 @@
                 directory = self._step.get_output_directory_du_jour()
                 if directory != None and out_path != None:
                     full_path = os.path.join(directory, out_path)
-<<<<<<< HEAD
-#                    if os.path.exists(full_path):
-#                        if os.path.isfile(full_path):
-#                            # Add the file to results
-#                            result[tag][full_path] = in_paths
-#                            # Is full_path a directory?
-#                        elif os.path.isdir(full_path):
-#                            # Get all files in there
-#                            for (dirpath, dirnames, filenames) in os.walk(full_path):
-#                                for name in filenames:
-#                                    result[tag][os.path.join(dirpath, name)] \
-#                                        = in_paths
-#                    # Is full_path a glob pattern?
-#                    elif len(glob.glob(full_path)) != 0:
-#                        # Empty result lists are not added
-#                        for rel_path in glob.glob(full_path):
-#                            result[tag][os.path.abspath(rel_path)] = in_paths
-#                    else:
-#                        raise StandardError("Path %s is neither a file nor a "
-#                                            "directory nor a glob pattern."
-#                                            % full_path)
-=======
->>>>>>> 140cbe2f
                 else:
                     full_path = out_path
                 result[tag][full_path] = in_paths
