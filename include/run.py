--- conflicted
+++ resolved
@@ -99,10 +99,8 @@
 
         self._output_files[tag][out_path] = in_paths
 
-<<<<<<< HEAD
+
     def get_output_files(self):
-=======
-    def output_files(self):
         '''
         Return a dictionary of all defined output files, grouped by connection 
         annotation::
@@ -112,7 +110,6 @@
                out_path_2: ...
            annotation_2: ...
         '''
->>>>>>> 932ef801
         result = dict()
         for tag in self._output_files:
             result[tag] = dict()
@@ -157,14 +154,10 @@
                 return sorted(temp[tag][out_path])
         raise StandardError("Sorry, your output file couldn't be found in the dictionary: %s." % out_path)
 
-<<<<<<< HEAD
     def get_public_info(self, key):
-=======
-    def public_info(self, key):
         '''
         Query public information which must have been previously stored via *add_public_info()*.
         '''
->>>>>>> 932ef801
         return self._public_info[key]
 
     def has_public_info(self, key):
@@ -173,14 +166,10 @@
         '''
         return (key in self._public_info)
 
-<<<<<<< HEAD
     def get_private_info(self, key):
-=======
-    def private_info(self, key):
         '''
         Query private information which must have been previously stored via *add_private_info()*.
         '''
->>>>>>> 932ef801
         return self._private_info[key]
 
     def as_dict(self):
