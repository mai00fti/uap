language: python

matrix:
  include:
<<<<<<< HEAD
=======
  # Ubuntu 12.04.5 LTS
    - os: linux
      python: '2.7'
      env: PAGER=/bin/cat
    - os: linux
      python: '3.3'
      env: PAGER=/bin/cat
    - os: linux
      python: '3.4'
      env: PAGER=/bin/cat
    - os: linux
      python: '3.5'
      env: PAGER=/bin/cat

>>>>>>> 17d14d2e
  # Ubuntu 14.04.3 LTS
    - os: linux
      dist: trusty
      python: '2.7'
      env: PAGER=/bin/cat
    - os: linux
      dist: trusty
      python: '3.3'
      env: PAGER=/bin/cat
    - os: linux
      dist: trusty
      python: '3.4'
      env: PAGER=/bin/cat
    - os: linux
      dist: trusty
      python: '3.5'
      env: PAGER=/bin/cat

before_install:
    - sudo apt-get update -qq
    - sudo apt-get install -qq pigz

install:
    - ./bootstrap.sh

script:
    - cd travis_example/
    - ./../uap travis_uap_config.yaml status<|MERGE_RESOLUTION|>--- conflicted
+++ resolved
@@ -2,23 +2,6 @@
 
 matrix:
   include:
-<<<<<<< HEAD
-=======
-  # Ubuntu 12.04.5 LTS
-    - os: linux
-      python: '2.7'
-      env: PAGER=/bin/cat
-    - os: linux
-      python: '3.3'
-      env: PAGER=/bin/cat
-    - os: linux
-      python: '3.4'
-      env: PAGER=/bin/cat
-    - os: linux
-      python: '3.5'
-      env: PAGER=/bin/cat
-
->>>>>>> 17d14d2e
   # Ubuntu 14.04.3 LTS
     - os: linux
       dist: trusty
