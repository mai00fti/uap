--- conflicted
+++ resolved
@@ -18,18 +18,6 @@
 ## does the actual work
 ##
 source /etc/profile.d/000-modules.sh    # makes the module system available to your job
-<<<<<<< HEAD
-export PATH=$PATH:~reichek/Tools/bowtie2-2.1.0/
-module load python/2.7.3-1-virtual
-module load git
-module load graphviz
-module load pigz
-module load jdk
-module load samtools
-module load boost
-module load tophat
-module load bedtools
-=======
 export MODULEPATH="/global/apps/modulefiles:$MODULEPATH"
     
 # Load bioinformatics modules
@@ -53,6 +41,5 @@
 # source python_env/bin/activate
 
 # [ -r ~/.bashrc ]       && . ~/.bashrc
->>>>>>> ed91a477
 
 #{COMMAND}